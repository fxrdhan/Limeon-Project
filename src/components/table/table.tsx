--- conflicted
+++ resolved
@@ -1,6 +1,5 @@
 import { classNames } from "@/lib/classNames";
 import type { TableCellProps, TableRowProps, TableProps } from "@/types";
-<<<<<<< HEAD
 import { memo, useMemo, useRef, useState, useEffect } from "react";
 import React from "react";
 import { useTableHeight } from "@/hooks/useTableHeight";
@@ -13,9 +12,12 @@
   align?: "left" | "center" | "right";
 };
 
+// eslint-disable-next-line @typescript-eslint/no-explicit-any
+type TableData = any;
+
 type DynamicTableProps = TableProps & {
   columns?: ColumnConfig[];
-  data?: any[];
+  data?: TableData[];
   autoSize?: boolean;
 };
 
@@ -57,7 +59,7 @@
 
 const calculateColumnWidths = (
   columns: ColumnConfig[],
-  data: any[],
+  data: TableData[],
   containerWidth: number,
 ) => {
   const widths: Record<string, number> = {};
@@ -79,11 +81,11 @@
       if (cellContent !== null && cellContent !== undefined) {
         if (typeof cellContent === "number") {
           contentLength = cellContent.toLocaleString("id-ID").length;
-        } else if (typeof cellContent === "object" && cellContent.name) {
-          contentLength = cellContent.name.length;
+        } else if (typeof cellContent === "object" && cellContent !== null && "name" in cellContent) {
+          contentLength = String((cellContent as { name: string }).name).length;
         } else if (Array.isArray(cellContent)) {
           contentLength = cellContent
-            .map((item) => item.name || item)
+            .map((item) => (typeof item === "object" && item !== null && "name" in item) ? (item as { name: string }).name : String(item))
             .join(", ").length;
         } else {
           contentLength = String(cellContent).length;
@@ -271,96 +273,21 @@
 );
 Table.displayName = "Table";
 
-=======
-import { memo } from "react";
-import React from "react";
-import { useTableHeight } from "@/hooks/useTableHeight";
-
-export const Table = memo(
-  ({
-    children,
-    className,
-    scrollable = false,
-    maxHeight,
-    stickyHeader = false,
-  }: TableProps) => {
-    const dynamicHeight = useTableHeight(320);
-    const tableHeight = scrollable ? (maxHeight || dynamicHeight) : undefined;
-    
-    if (scrollable) {
-      return (
-        <div
-          className={classNames(
-            "overflow-auto rounded-lg border-2 border-gray-200",
-            className,
-          )}
-          style={{ maxHeight: tableHeight }}
-        >
-          <table className="min-w-full w-full table-fixed bg-white">
-            {React.Children.map(children, (child) => {
-              if (React.isValidElement(child) && child.type === TableHead) {
-                return React.cloneElement(
-                  child as React.ReactElement<{ stickyHeader?: boolean }>,
-                  { stickyHeader },
-                );
-              }
-              return child;
-            })}
-          </table>
-        </div>
-      );
-    }
-
-    return (
-      <div
-        className={classNames(
-          "overflow-x-auto rounded-lg shadow-xs border-2 border-gray-200",
-          className,
-        )}
-      >
-        <table className="min-w-full w-full table-fixed bg-white overflow-hidden">
-          {React.Children.map(children, (child) => {
-            if (React.isValidElement(child) && child.type === TableHead) {
-              return React.cloneElement(
-                child as React.ReactElement<{ stickyHeader?: boolean }>,
-                { stickyHeader },
-              );
-            }
-            return child;
-          })}
-        </table>
-      </div>
-    );
-  },
-);
-Table.displayName = "Table";
-
->>>>>>> c6876561
 export const TableHead = ({
   children,
   className,
   stickyHeader,
-<<<<<<< HEAD
   columnWidths,
-=======
->>>>>>> c6876561
 }: {
   children: React.ReactNode;
   className?: string;
   stickyHeader?: boolean;
-<<<<<<< HEAD
   columnWidths?: Record<string, number>;
-=======
->>>>>>> c6876561
 }) => {
   return (
     <thead
       className={classNames(
-<<<<<<< HEAD
         "bg-gray-50 text-gray-700 border-b-2 border-gray-200 group",
-=======
-        "bg-gray-50 text-gray-700 border-b-2 border-gray-200",
->>>>>>> c6876561
         stickyHeader && "sticky top-0 z-10",
         className,
       )}
@@ -373,11 +300,7 @@
               children: React.Children.map(
                 (child as React.ReactElement<{ children: React.ReactNode }>)
                   .props.children,
-<<<<<<< HEAD
                 (headerChild, index) => {
-=======
-                (headerChild) => {
->>>>>>> c6876561
                   if (
                     React.isValidElement(headerChild) &&
                     headerChild.type === TableHeader
@@ -385,15 +308,10 @@
                     return React.cloneElement(
                       headerChild as React.ReactElement<{
                         stickyHeader?: boolean;
-<<<<<<< HEAD
                         columnWidths?: Record<string, number>;
                         columnIndex?: number;
                       }>,
                       { stickyHeader, columnWidths, columnIndex: index },
-=======
-                      }>,
-                      { stickyHeader },
->>>>>>> c6876561
                     );
                   }
                   return headerChild;
@@ -411,7 +329,6 @@
 export const TableBody = ({
   children,
   className,
-<<<<<<< HEAD
   columnWidths,
   columns,
 }: {
@@ -419,11 +336,6 @@
   className?: string;
   columnWidths?: Record<string, number>;
   columns?: ColumnConfig[];
-=======
-}: {
-  children: React.ReactNode;
-  className?: string;
->>>>>>> c6876561
 }) => {
   return (
     <tbody
@@ -446,17 +358,16 @@
 };
 
 export const TableRow = memo(
-<<<<<<< HEAD
   ({
     children,
     className,
     columnWidths,
     columns,
     ...props
-  }: TableRowProps & { columnWidths?: Record<string, number>; columns?: ColumnConfig[] }) => {
-=======
-  ({ children, className, ...props }: TableRowProps) => {
->>>>>>> c6876561
+  }: TableRowProps & {
+    columnWidths?: Record<string, number>;
+    columns?: ColumnConfig[];
+  }) => {
     return (
       <tr
         className={classNames(
@@ -465,7 +376,6 @@
         )}
         {...props}
       >
-<<<<<<< HEAD
         {React.Children.map(children, (child, index) => {
           if (React.isValidElement(child) && child.type === TableCell) {
             return React.cloneElement(
@@ -479,15 +389,11 @@
           }
           return child;
         })}
-=======
-        {children}
->>>>>>> c6876561
       </tr>
     );
   },
 );
 TableRow.displayName = "TableRow";
-<<<<<<< HEAD
 
 export const TableCell = memo(
   ({
@@ -559,43 +465,16 @@
 );
 TableCell.displayName = "TableCell";
 
-=======
-
-export const TableCell = memo(
-  ({ children, className, colSpan, ...props }: TableCellProps) => {
-    return (
-      <td
-        colSpan={colSpan}
-        className={classNames(
-          "text-sm py-3 px-3 text-gray-700 align-middle overflow-hidden whitespace-nowrap text-ellipsis",
-          "group-hover:whitespace-normal group-hover:text-ellipsis-none group-hover:overflow-visible",
-          "transition-all duration-200 max-h-[40px] group-hover:max-h-[300px]",
-          className,
-        )}
-        {...props}
-      >
-        {children}
-      </td>
-    );
-  },
-);
-TableCell.displayName = "TableCell";
-
->>>>>>> c6876561
 export const TableHeader = ({
   children,
   className,
   stickyHeader,
-<<<<<<< HEAD
   columnWidths,
   columnIndex,
-=======
->>>>>>> c6876561
 }: {
   children: React.ReactNode;
   className?: string;
   stickyHeader?: boolean;
-<<<<<<< HEAD
   columnWidths?: Record<string, number>;
   columnIndex?: number;
 }) => {
@@ -615,28 +494,22 @@
     return {};
   }, [columnWidths, columnIndex]);
 
-=======
-}) => {
->>>>>>> c6876561
   return (
     <th
       className={classNames(
         "py-3 px-2 text-left text-gray-700 uppercase tracking-wider text-sm font-medium",
         "overflow-hidden whitespace-nowrap text-ellipsis",
         "group-hover:whitespace-normal group-hover:text-ellipsis-none group-hover:overflow-visible",
-<<<<<<< HEAD
         "border-r border-gray-200 last:border-r-0",
         stickyHeader && "bg-gray-50 sticky top-0 z-10",
-=======
-        "transition-all duration-200 max-h-[40px] group-hover:max-h-[300px]",
-        stickyHeader && "bg-gray-100",
->>>>>>> c6876561
         className,
       )}
       style={dynamicStyle}
       title={typeof children === "string" ? children : undefined}
     >
-      <div className="overflow-hidden text-ellipsis group-hover:overflow-visible">{children}</div>
+      <div className="overflow-hidden text-ellipsis group-hover:overflow-visible">
+        {children}
+      </div>
     </th>
   );
 };