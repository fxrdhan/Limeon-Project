--- conflicted
+++ resolved
@@ -266,13 +266,8 @@
     const { scrollTop, scrollHeight, clientHeight } =
       scrollContainerRef.current;
 
-<<<<<<< HEAD
     // Use a threshold of 5px to account for sub-pixel rendering and rounding
     const threshold = 5;
-=======
-    // Use a threshold to account for sub-pixel scrolling and browser rounding
-    const threshold = 2;
->>>>>>> 5854d706
     const canScrollUp = scrollTop > threshold;
     const canScrollDown = scrollTop < scrollHeight - clientHeight - threshold;
 
@@ -286,10 +281,9 @@
     // Check initial scroll position immediately
     checkScrollPosition();
 
-<<<<<<< HEAD
     // Check again after a short delay to ensure animations have completed
     const timeoutId = setTimeout(checkScrollPosition, 100);
-=======
+
     // Handle scrolling state for hover prevention during scroll
     const handleScroll = () => {
       setIsScrolling(true);
@@ -307,7 +301,6 @@
       // Also call original check
       checkScrollPosition();
     };
->>>>>>> 5854d706
 
     // Add scroll listener
     container.addEventListener('scroll', handleScroll);
@@ -321,12 +314,8 @@
     resizeObserver.observe(container);
 
     return () => {
-<<<<<<< HEAD
       clearTimeout(timeoutId);
-      container.removeEventListener('scroll', checkScrollPosition);
-=======
       container.removeEventListener('scroll', handleScroll);
->>>>>>> 5854d706
       resizeObserver.disconnect();
       if (scrollingTimeoutRef.current) {
         clearTimeout(scrollingTimeoutRef.current);
